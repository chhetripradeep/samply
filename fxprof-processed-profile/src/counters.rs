use serde::ser::{Serialize, SerializeMap, Serializer};

use crate::{GraphColor, ProcessHandle, Timestamp};

/// A counter. Can be created with [`Profile::add_counter`](crate::Profile::add_counter).
#[derive(Debug, Clone, Copy, PartialOrd, Ord, PartialEq, Eq, Hash)]
pub struct CounterHandle(pub(crate) usize);

#[derive(Debug)]
pub struct Counter {
    name: String,
    category: String,
    description: String,
    process: ProcessHandle,
    pid: String,
    samples: CounterSamples,
    color: Option<GraphColor>,
}

impl Counter {
    pub fn new(
        name: &str,
        category: &str,
        description: &str,
        process: ProcessHandle,
        pid: &str,
    ) -> Self {
        Counter {
            name: name.to_owned(),
            category: category.to_owned(),
            description: description.to_owned(),
            process,
            pid: pid.to_owned(),
            samples: CounterSamples::new(),
            color: None,
        }
    }

    pub fn process(&self) -> ProcessHandle {
        self.process
    }

    pub fn add_sample(
        &mut self,
        timestamp: Timestamp,
        value_delta: f64,
        number_of_operations_delta: u32,
    ) {
        self.samples
            .add_sample(timestamp, value_delta, number_of_operations_delta)
    }

    pub fn set_color(&mut self, color: GraphColor) {
        self.color = Some(color);
    }

    pub fn as_serializable(&self, main_thread_index: usize) -> impl Serialize + '_ {
        SerializableCounter {
            counter: self,
            main_thread_index,
        }
    }
}

struct SerializableCounter<'a> {
    counter: &'a Counter,
    /// The index of the main thread for the counter's process in the profile threads list.
    main_thread_index: usize,
}

impl Serialize for SerializableCounter<'_> {
    fn serialize<S: Serializer>(&self, serializer: S) -> Result<S::Ok, S::Error> {
        let mut map = serializer.serialize_map(None)?;
        map.serialize_entry("category", &self.counter.category)?;
        map.serialize_entry("name", &self.counter.name)?;
        map.serialize_entry("description", &self.counter.description)?;
        map.serialize_entry("mainThreadIndex", &self.main_thread_index)?;
        map.serialize_entry("pid", &self.counter.pid)?;
<<<<<<< HEAD
        map.serialize_entry("samples", &self.counter.samples)?;
=======
        if let Some(color) = self.counter.color {
            map.serialize_entry("color", &color)?;
        }
        map.serialize_entry(
            "sampleGroups",
            &[SerializableCounterSampleGroup(self.counter)],
        )?;
        map.end()
    }
}

struct SerializableCounterSampleGroup<'a>(&'a Counter);

impl<'a> Serialize for SerializableCounterSampleGroup<'a> {
    fn serialize<S: Serializer>(&self, serializer: S) -> Result<S::Ok, S::Error> {
        let mut map = serializer.serialize_map(None)?;
        map.serialize_entry("id", &0)?; // It's not clear what the meaning of this ID is.
        map.serialize_entry("samples", &self.0.samples)?;
>>>>>>> 80fb81ae
        map.end()
    }
}

#[derive(Debug)]
struct CounterSamples {
    time: Vec<Timestamp>,
    number: Vec<u32>,
    count: Vec<f64>,
}

impl CounterSamples {
    pub fn new() -> Self {
        Self {
            time: Vec::new(),
            number: Vec::new(),
            count: Vec::new(),
        }
    }

    pub fn add_sample(
        &mut self,
        timestamp: Timestamp,
        value_delta: f64,
        number_of_operations_delta: u32,
    ) {
        self.time.push(timestamp);
        self.count.push(value_delta);
        self.number.push(number_of_operations_delta);
    }
}

impl Serialize for CounterSamples {
    fn serialize<S: Serializer>(&self, serializer: S) -> Result<S::Ok, S::Error> {
        let len = self.time.len();
        let mut map = serializer.serialize_map(None)?;
        map.serialize_entry("length", &len)?;
        map.serialize_entry("count", &self.count)?;
        map.serialize_entry("number", &self.number)?;
        map.serialize_entry("time", &self.time)?;
        map.end()
    }
}<|MERGE_RESOLUTION|>--- conflicted
+++ resolved
@@ -76,28 +76,10 @@
         map.serialize_entry("description", &self.counter.description)?;
         map.serialize_entry("mainThreadIndex", &self.main_thread_index)?;
         map.serialize_entry("pid", &self.counter.pid)?;
-<<<<<<< HEAD
         map.serialize_entry("samples", &self.counter.samples)?;
-=======
         if let Some(color) = self.counter.color {
             map.serialize_entry("color", &color)?;
         }
-        map.serialize_entry(
-            "sampleGroups",
-            &[SerializableCounterSampleGroup(self.counter)],
-        )?;
-        map.end()
-    }
-}
-
-struct SerializableCounterSampleGroup<'a>(&'a Counter);
-
-impl<'a> Serialize for SerializableCounterSampleGroup<'a> {
-    fn serialize<S: Serializer>(&self, serializer: S) -> Result<S::Ok, S::Error> {
-        let mut map = serializer.serialize_map(None)?;
-        map.serialize_entry("id", &0)?; // It's not clear what the meaning of this ID is.
-        map.serialize_entry("samples", &self.0.samples)?;
->>>>>>> 80fb81ae
         map.end()
     }
 }
